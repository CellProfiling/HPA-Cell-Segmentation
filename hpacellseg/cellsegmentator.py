"""Package for loading and running the nuclei and cell segmentation models programmaticly."""
import os
import sys

import cv2
import imageio
import numpy as np
import scipy.ndimage as ndi
import skimage.measure
import skimage.morphology
import skimage.transform
import torch
import torch.nn
import torch.nn.functional as F
from hpacellseg.constants import MULTI_CHANNEL_CELL_MODEL_URL, NUCLEI_MODEL_URL
from hpacellseg.utils import download_with_url
from skimage import segmentation
from skimage.filters import threshold_otsu
from skimage.morphology import (closing, disk, remove_small_holes,
                                remove_small_objects, watershed)
from skimage.util import img_as_ubyte

NORMALIZE = {"mean": [124 / 255, 117 / 255, 104 / 255], "std": [1 / (0.0167 * 255)] * 3}


class CellSegmentator(object):
    """Uses pretrained DPN-Unet models to segment cells from images."""

    def __init__(
        self, nuclei_model, cell_model, scale_factor=1.0, device="cuda", padding=False
    ):
        """
        Keyword arguments:
        nuclei_model -- A loaded torch nuclei segmentation model or the
                              path to a file which contains such a model.
        cell_model -- A loaded torch cell segmentation model or the
                            path to a file which contains such a model.
                            The cell segmentator argument can be None if
                            only nuclei are to be segmented. (default: None)
        scale_factor -- How much to scale images before they are fed to
                        segmentation models. Segmentations will be scaled back
                        up by 1/scale_factor to match the original image
                        (default: 1.0).
        device -- The device on which to run the models.
                  This should either be 'cpu' or 'cuda' (default: 'cuda').
        padding -- Whether to add padding to the images before feeding the
                   images to the network. (default: False)
        """
        if device != "cuda" and device != "cpu" and 'cuda' not in device:
            raise ValueError(f"{device} is not a valid device (cuda/cpu)")
        if device != "cpu":
            try:
                assert torch.cuda.is_available()
            except AssertionError:
                print("No GPU found, using CPU.", file=sys.stderr)
                device = "cpu"
        self.device = device

        if isinstance(nuclei_model, str):
            if not os.path.exists(nuclei_model):
                print(
                    f"Could not find {nuclei_model}. Downloading it now",
                    file=sys.stderr,
                )
                download_with_url(NUCLEI_MODEL_URL, nuclei_model)
            nuclei_model = torch.load(
                nuclei_model, map_location=torch.device(self.device)
            )
        if isinstance(nuclei_model, torch.nn.DataParallel) and device == "cpu":
            nuclei_model = nuclei_model.module

        self.nuclei_model = nuclei_model.to(self.device)

        if isinstance(cell_model, str):
            if not os.path.exists(cell_model):
                print(
                    f"Could not find {cell_model}. Downloading it now", file=sys.stderr
                )
                download_with_url(MULTI_CHANNEL_CELL_MODEL_URL, cell_model)
            cell_model = torch.load(cell_model, map_location=torch.device(self.device))
        # if isinstance(cell_model, torch.nn.DataParallel) and device == 'cpu':
        #    cell_model = cell_model.module
        self.cell_model = cell_model.to(self.device)

        self.scale_factor = scale_factor
        self.padding = padding

    def label_nuclei(self, images):
        """
        Label the nuclei in all the images in the list.

        Returns either a list of labeled images or a generator which will
        yield a single labeled image at a time.

        Keyword arguments:
        images -- A list of images or a list of paths to images.
                  The images should have the nuclei in the blue channels.
        """

        def _preprocess(image):
            if isinstance(image, str):
                image = imageio.imread(image)
                image = image / 255
            self.target_shape = image.shape
            if len(image.shape) == 2:
                image = np.dstack((image, image, image))
            image = skimage.transform.rescale(
                image, self.scale_factor, multichannel=True
            )
            nuc_image = np.dstack((image[..., 2], image[..., 2], image[..., 2]))
            if self.padding:
                rows, cols = nuc_image.shape[:2]
                self.scaled_shape = rows, cols
                nuc_image = cv2.copyMakeBorder(
                    nuc_image,
                    32,
                    (32 - rows % 32),
                    32,
                    (32 - cols % 32),
                    cv2.BORDER_REFLECT,
                )
            nuc_image = nuc_image.transpose([2, 0, 1])
            return nuc_image

        def _segment_helper(imgs):
            with torch.no_grad():
                mean = torch.as_tensor(NORMALIZE["mean"], device=self.device)
                std = torch.as_tensor(NORMALIZE["std"], device=self.device)
                imgs = torch.tensor(imgs).float()
                imgs = imgs.to(self.device)
                imgs = imgs.sub_(mean[:, None, None]).div_(std[:, None, None])

                imgs = self.nuclei_model(imgs)
                imgs = F.softmax(imgs, dim=1)
                return imgs

<<<<<<< HEAD
        preprocessed_images = map(_preprocess, images)
        predictions = map(lambda x: _segment_helper([x]), preprocessed_images)
        predictions = map(lambda x: x.to("cpu").numpy()[0], predictions)
        predictions = map(img_as_ubyte, predictions)
        predictions = list(map(self.restore_scaling_padding, predictions))
        return predictions
=======
        def _postprocess(n_prediction):
            n_prediction = n_prediction.transpose([1, 2, 0])
            n_prediction = skimage.transform.rescale(
                n_prediction, 1 / self.scale_factor
            )
            img_copy = np.copy(n_prediction[..., 2])
            borders = (n_prediction[..., 1] > 0.05).astype(np.uint8)
            m = img_copy * (1 - borders)

            img_copy[m <= LOW_THRESHOLD] = 0
            img_copy[m > LOW_THRESHOLD] = 1
            img_copy = img_copy.astype(np.bool)
            img_copy = morphology.binary_erosion(img_copy)
            # TODO: Add parameter for remove small object size for
            #       differently scaled images.
            # img_copy = morphology.remove_small_objects(img_copy, 500)
            img_copy = img_copy.astype(np.uint8)
            markers = measure.label(img_copy).astype(np.uint32)

            mask_img = np.copy(n_prediction[..., 2])
            mask_img[mask_img <= HIGH_THRESHOLD] = 0
            mask_img[mask_img > HIGH_THRESHOLD] = 1
            mask_img = mask_img.astype(np.bool)
            mask_img = morphology.remove_small_holes(mask_img, 1000)
            # TODO: Figure out good value for remove small objects.
            # mask_img = morphology.remove_small_objects(mask_img, 8)
            mask_img = mask_img.astype(np.uint8)
            nuclei_label = segmentation.watershed(
                mask_img, markers, mask=mask_img, watershed_line=True
            )
            return nuclei_label

        if generator:
            mapping = map(_preprocess, images)
            mapping = map(lambda x: _segment_helper([x]), mapping)
            mapping = map(lambda x: x.to("cpu").numpy()[0], mapping)
            mapping = map(_postprocess, mapping)
            return mapping
        else:
            preprocessed_images = list(map(_preprocess, images))
            predictions = list(map(lambda x: _segment_helper([x]), preprocessed_images))
            predictions = list(map(lambda x: x.to("cpu").numpy()[0], predictions))
            predictions = list(map(lambda x: img_as_ubyte(x), predictions))
            predictions = list(
                map(lambda x: self.restore_scaling_padding(x), predictions)
            )
            if self.direct_processing:
                return list(map(_postprocess, predictions))
            # This is for single images
            else:
                return predictions
>>>>>>> c29f1975

    def restore_scaling_padding(self, n_prediction):
        """Restore an image from scaling and padding.

           This method is intended for internal use.
           It takes the output from the nuclei model as input."""
        n_prediction = n_prediction.transpose([1, 2, 0])
        if self.padding:
            n_prediction = n_prediction[
                32 : 32 + self.scaled_shape[0], 32 : 32 + self.scaled_shape[1], ...
            ]
        if not self.scale_factor == 1:
            n_prediction[..., 0] = 0
            n_prediction = cv2.resize(
                n_prediction,
                (self.target_shape[0], self.target_shape[1]),
                interpolation=cv2.INTER_AREA,
            )
        return n_prediction

    def label_cells(self, images):
        """
        Label the cells in all the images in the list.
        Returns either a list of labeled images or a generator which will
        yield a single labeled image at a time.

        Keyword arguments:
        images -- A list of images or a list of paths to images.
                  The images should have the nuclei in the blue channels and
                  microtubules in the red channel.
        generator -- If True, return a generator which yields individual
                     labeled images. Otherwise, return a list of all the
                     labeled images. (default: False)
        """

        def _preprocess(image):
            if isinstance(image, str):
                image = imageio.imread(image)
                image = image / 255
            self.target_shape = image.shape
            assert len(image.shape) == 3, "image should has 3 channels"
            # cell_image = np.dstack((image, image, image))
            cell_image = skimage.transform.rescale(
                image, self.scale_factor, multichannel=True
            )
            if self.padding:
                rows, cols = cell_image.shape[:2]
                self.scaled_shape = rows, cols
                cell_image = cv2.copyMakeBorder(
                    cell_image,
                    32,
                    (32 - rows % 32),
                    32,
                    (32 - cols % 32),
                    cv2.BORDER_REFLECT,
                )
            cell_image = cell_image.transpose([2, 0, 1])
            return cell_image

        def _segment_helper(imgs):
            with torch.no_grad():
                mean = torch.as_tensor(NORMALIZE["mean"], device=self.device)
                std = torch.as_tensor(NORMALIZE["std"], device=self.device)
                imgs = torch.tensor(imgs).float()
                imgs = imgs.to(self.device)
                imgs = imgs.sub_(mean[:, None, None]).div_(std[:, None, None])

                imgs = self.cell_model(imgs)
                imgs = F.softmax(imgs, dim=1)
                return imgs

        def _postprocess(nuclei_seg, cell_seg):
            """post processing cell labels"""

            def __fill_holes(image):
                """fill_holes for labelled image, with a unique number"""
                boundaries = segmentation.find_boundaries(image)
                image = np.multiply(image, np.invert(boundaries))
                image = ndi.binary_fill_holes(image > 0)
                image = ndi.label(image)[0]
                return image

            def __wsh(
                mask_img,
                threshold,
                border_img,
                seeds,
                threshold_adjustment=0.35,
                small_object_size_cutoff=10,
            ):
                img_copy = np.copy(mask_img)
                m = seeds * border_img  # * dt
                img_copy[m <= threshold + threshold_adjustment] = 0
                img_copy[m > threshold + threshold_adjustment] = 1
                img_copy = img_copy.astype(np.bool)
                img_copy = remove_small_objects(
                    img_copy, small_object_size_cutoff
                ).astype(np.uint8)

                mask_img[mask_img <= threshold] = 0
                mask_img[mask_img > threshold] = 1
                mask_img = mask_img.astype(np.bool)
                mask_img = remove_small_holes(mask_img, 1000)
                mask_img = remove_small_objects(mask_img, 8).astype(np.uint8)
                markers = ndi.label(img_copy, output=np.uint32)[0]
<<<<<<< HEAD
                labeled_array = watershed(
=======
                labeled_array = segmentation.watershed(
>>>>>>> c29f1975
                    mask_img, markers, mask=mask_img, watershed_line=True
                )
                return labeled_array

            nuclei_label = __wsh(
                nuclei_seg[..., 2] / 255.0,
                0.4,
                1 - (nuclei_seg[..., 1] + cell_seg[..., 1]) / 255.0 > 0.05,
                nuclei_seg[..., 2] / 255,
                threshold_adjustment=-0.25,
                small_object_size_cutoff=500,
            )

            # for hpa_image, to remove the small pseduo nuclei
            nuclei_label = remove_small_objects(nuclei_label, 2500)
            nuclei_label = skimage.measure.label(nuclei_label)
            # this is to remove the cell borders' signal from cell mask.
            # could use np.logical_and with some revision, to replace this func.
            # Tuned for segmentation hpa images
            threshold_value = max(0.22, threshold_otsu(cell_seg[..., 2] / 255) * 0.5)
            # exclude the green area first
            cell_region = np.multiply(
                cell_seg[..., 2] / 255 > threshold_value,
                np.invert(np.asarray(cell_seg[..., 1] / 255 > 0.05, dtype=np.int8)),
            )
            sk = np.asarray(cell_region, dtype=np.int8)
            distance = np.clip(
                cell_seg[..., 2], 255 * threshold_value, cell_seg[..., 2]
            )
<<<<<<< HEAD
            cell_label = watershed(-distance, nuclei_label, mask=sk)
            cell_label = remove_small_objects(cell_label, 5500).astype(np.uint8)
            selem = disk(6)
            cell_label = closing(cell_label, selem)
=======
            cell_label = segmentation.watershed(-distance, nuclei_label, mask=sk)
            cell_label = morphology.remove_small_objects(cell_label, 5500)
            cell_label = cell_label.astype(np.uint8)
            selem = morphology.disk(6)
            cell_label = morphology.closing(cell_label, selem)
>>>>>>> c29f1975
            cell_label = __fill_holes(cell_label)
            # this part is to use green channel, and extend cell label to green channel
            # benefit is to exclude cells clear on border but without nucleus
            sk = np.asarray(
                np.add(
                    np.asarray(cell_label > 0, dtype=np.int8),
                    np.asarray(cell_seg[..., 1] / 255 > 0.05, dtype=np.int8),
                )
                > 0,
                dtype=np.int8,
            )
<<<<<<< HEAD
            cell_label = watershed(-distance, cell_label, mask=sk)
=======
            cell_label = segmentation.watershed(-distance, cell_label, mask=sk)
>>>>>>> c29f1975
            cell_label = __fill_holes(cell_label)
            cell_label = np.asarray(cell_label > 0, dtype=np.uint8)
            cell_label = skimage.measure.label(cell_label)
            cell_label = remove_small_objects(cell_label, 5500)
            cell_label = skimage.measure.label(cell_label)
            cell_label = np.asarray(cell_label, dtype=np.uint16)
            nuclei_label = np.multiply(cell_label > 0, nuclei_label) > 0
            nuclei_label = skimage.measure.label(nuclei_label)
            nuclei_label = remove_small_objects(nuclei_label, 2500)
            nuclei_label = np.multiply(cell_label, nuclei_label > 0)

            return cell_label, np.asarray(nuclei_label, dtype=np.uint16)

        preprocessed_images = map(_preprocess, images)
        predictions = map(lambda x: _segment_helper([x]), preprocessed_images)
        predictions = map(lambda x: x.to("cpu").numpy()[0], predictions)
        predictions = map(self.restore_scaling_padding, predictions)
        predictions = list(map(img_as_ubyte, predictions))

        return predictions<|MERGE_RESOLUTION|>--- conflicted
+++ resolved
@@ -17,7 +17,7 @@
 from skimage import segmentation
 from skimage.filters import threshold_otsu
 from skimage.morphology import (closing, disk, remove_small_holes,
-                                remove_small_objects, watershed)
+                                remove_small_objects)
 from skimage.util import img_as_ubyte
 
 NORMALIZE = {"mean": [124 / 255, 117 / 255, 104 / 255], "std": [1 / (0.0167 * 255)] * 3}
@@ -134,14 +134,6 @@
                 imgs = F.softmax(imgs, dim=1)
                 return imgs
 
-<<<<<<< HEAD
-        preprocessed_images = map(_preprocess, images)
-        predictions = map(lambda x: _segment_helper([x]), preprocessed_images)
-        predictions = map(lambda x: x.to("cpu").numpy()[0], predictions)
-        predictions = map(img_as_ubyte, predictions)
-        predictions = list(map(self.restore_scaling_padding, predictions))
-        return predictions
-=======
         def _postprocess(n_prediction):
             n_prediction = n_prediction.transpose([1, 2, 0])
             n_prediction = skimage.transform.rescale(
@@ -193,7 +185,6 @@
             # This is for single images
             else:
                 return predictions
->>>>>>> c29f1975
 
     def restore_scaling_padding(self, n_prediction):
         """Restore an image from scaling and padding.
@@ -299,11 +290,7 @@
                 mask_img = remove_small_holes(mask_img, 1000)
                 mask_img = remove_small_objects(mask_img, 8).astype(np.uint8)
                 markers = ndi.label(img_copy, output=np.uint32)[0]
-<<<<<<< HEAD
-                labeled_array = watershed(
-=======
                 labeled_array = segmentation.watershed(
->>>>>>> c29f1975
                     mask_img, markers, mask=mask_img, watershed_line=True
                 )
                 return labeled_array
@@ -333,18 +320,10 @@
             distance = np.clip(
                 cell_seg[..., 2], 255 * threshold_value, cell_seg[..., 2]
             )
-<<<<<<< HEAD
-            cell_label = watershed(-distance, nuclei_label, mask=sk)
+            cell_label = segmentation.watershed(-distance, nuclei_label, mask=sk)
             cell_label = remove_small_objects(cell_label, 5500).astype(np.uint8)
             selem = disk(6)
             cell_label = closing(cell_label, selem)
-=======
-            cell_label = segmentation.watershed(-distance, nuclei_label, mask=sk)
-            cell_label = morphology.remove_small_objects(cell_label, 5500)
-            cell_label = cell_label.astype(np.uint8)
-            selem = morphology.disk(6)
-            cell_label = morphology.closing(cell_label, selem)
->>>>>>> c29f1975
             cell_label = __fill_holes(cell_label)
             # this part is to use green channel, and extend cell label to green channel
             # benefit is to exclude cells clear on border but without nucleus
@@ -356,11 +335,7 @@
                 > 0,
                 dtype=np.int8,
             )
-<<<<<<< HEAD
-            cell_label = watershed(-distance, cell_label, mask=sk)
-=======
             cell_label = segmentation.watershed(-distance, cell_label, mask=sk)
->>>>>>> c29f1975
             cell_label = __fill_holes(cell_label)
             cell_label = np.asarray(cell_label > 0, dtype=np.uint8)
             cell_label = skimage.measure.label(cell_label)
