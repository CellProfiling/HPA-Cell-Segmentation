--- conflicted
+++ resolved
@@ -17,17 +17,10 @@
         image_channels,  # ['microtubules.png', 'er.png/None', 'nuclei.png'] or list
         nuclei_model="./nuclei_model.pth",
         cell_model="./cell_model.pth",
-<<<<<<< HEAD
-        folder=None,
-        batch_process=False,
-    ):
-        """Run segmentation on all images in a folder."""
-=======
         device='cuda',
         batch_process=False,
     ):
         self.device = device
->>>>>>> c29f1975
         cell_channel, channel2nd, nuclei_channel = image_channels
         self.batch_process = batch_process
         if self.batch_process:
@@ -85,15 +78,11 @@
 
     def label_mask(self, scale_factor=0.25):
         seg = CellSegmentator(
-<<<<<<< HEAD
-            self.nuclei_model, self.cell_model, scale_factor=scale_factor, padding=True
-=======
             self.nuclei_model,
             self.cell_model,
             scale_factor=scale_factor,
             device=self.device,
             padding=True
->>>>>>> c29f1975
         )
         cell_masks = seg.label_cells(self.cell_imgs)
         if self.batch_process:
